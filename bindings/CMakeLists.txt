## Authors: Marcel Breyer
## Copyright (C): 2024-today All Rights Reserved
## License: This file is released under the MIT license.
##          See the LICENSE.md file in the project root for full license information.
########################################################################################################################

message(STATUS "Building Python language bindings.")

find_package(Python COMPONENTS Interpreter Development)

## try finding pybind11
set(HWS_pybind11_VERSION master)
find_package(pybind11 2.13.1 QUIET)
if (pybind11_FOUND)
    message(STATUS "Found package pybind11.")
else ()
    message(STATUS "Couldn't find package pybind11. Building version ${HWS_pybind11_VERSION} from source.")
    # fetch pybind11 library for creating Python bindings
    FetchContent_Declare(pybind11
            GIT_REPOSITORY https://github.com/pybind/pybind11.git
            GIT_TAG ${HWS_pybind11_VERSION}
            GIT_SHALLOW TRUE
            QUIET
    )
    FetchContent_MakeAvailable(pybind11)
    target_include_directories(${HWS_LIBRARY_NAME} PUBLIC
            $<BUILD_INTERFACE:${pybind11_SOURCE_DIR}/include>
            $<INSTALL_INTERFACE:include>
    )
endif ()

# set source files that are always used
set(HWS_PYTHON_BINDINGS_SOURCES
        ${CMAKE_CURRENT_SOURCE_DIR}/event.cpp
        ${CMAKE_CURRENT_SOURCE_DIR}/relative_event.cpp
        ${CMAKE_CURRENT_SOURCE_DIR}/hardware_sampler.cpp
        ${CMAKE_CURRENT_SOURCE_DIR}/sample_category.cpp
        ${CMAKE_CURRENT_SOURCE_DIR}/system_hardware_sampler.cpp
        ${CMAKE_CURRENT_SOURCE_DIR}/version.cpp
        ${CMAKE_CURRENT_SOURCE_DIR}/main.cpp
)

# add hardware sampling specific source files if the respective sampling is used
get_target_property(HWS_COMPILE_DEFINITIONS ${HWS_LIBRARY_NAME} COMPILE_DEFINITIONS)
if ("HWS_FOR_CPUS_ENABLED" IN_LIST HWS_COMPILE_DEFINITIONS)
    list(APPEND HWS_PYTHON_BINDINGS_SOURCES ${CMAKE_CURRENT_SOURCE_DIR}/cpu_hardware_sampler.cpp)
endif ()
if ("HWS_FOR_NVIDIA_GPUS_ENABLED" IN_LIST HWS_COMPILE_DEFINITIONS)
    list(APPEND HWS_PYTHON_BINDINGS_SOURCES ${CMAKE_CURRENT_SOURCE_DIR}/gpu_nvidia_hardware_sampler.cpp)
endif ()
if ("HWS_FOR_AMD_GPUS_ENABLED" IN_LIST HWS_COMPILE_DEFINITIONS)
    list(APPEND HWS_PYTHON_BINDINGS_SOURCES ${CMAKE_CURRENT_SOURCE_DIR}/gpu_amd_hardware_sampler.cpp)
endif ()
if ("HWS_FOR_INTEL_GPUS_ENABLED" IN_LIST HWS_COMPILE_DEFINITIONS)
    list(APPEND HWS_PYTHON_BINDINGS_SOURCES ${CMAKE_CURRENT_SOURCE_DIR}/gpu_intel_hardware_sampler.cpp)
endif ()

# create pybind11 module
set(HWS_PYTHON_BINDINGS_LIBRARY_NAME HardwareSampling)
pybind11_add_module(${HWS_PYTHON_BINDINGS_LIBRARY_NAME} ${HWS_PYTHON_BINDINGS_SOURCES})

# add necessary compile options
target_include_directories(${HWS_PYTHON_BINDINGS_LIBRARY_NAME} PRIVATE ${CMAKE_CURRENT_LIST_DIR}/..)
target_link_libraries(${HWS_PYTHON_BINDINGS_LIBRARY_NAME} PRIVATE ${HWS_LIBRARY_NAME})
target_compile_definitions(${HWS_PYTHON_BINDINGS_LIBRARY_NAME} PRIVATE PYBIND11_DETAILED_ERROR_MESSAGES)

<<<<<<< HEAD
# install the __init__.py file so Python recognizes the package when installed via pip
include(GNUInstallDirs)
install(FILES "${CMAKE_CURRENT_SOURCE_DIR}/__init__.py"
        DESTINATION "${CMAKE_INSTALL_LIBDIR}"
=======
include(GNUInstallDirs)
# install Python bindings
install(TARGETS ${HWS_PYTHON_BINDINGS_LIBRARY_NAME}
        LIBRARY DESTINATION "${CMAKE_INSTALL_LIBDIR}"  # all shared lib files
>>>>>>> e1df6329
)<|MERGE_RESOLUTION|>--- conflicted
+++ resolved
@@ -64,15 +64,13 @@
 target_link_libraries(${HWS_PYTHON_BINDINGS_LIBRARY_NAME} PRIVATE ${HWS_LIBRARY_NAME})
 target_compile_definitions(${HWS_PYTHON_BINDINGS_LIBRARY_NAME} PRIVATE PYBIND11_DETAILED_ERROR_MESSAGES)
 
-<<<<<<< HEAD
-# install the __init__.py file so Python recognizes the package when installed via pip
-include(GNUInstallDirs)
-install(FILES "${CMAKE_CURRENT_SOURCE_DIR}/__init__.py"
-        DESTINATION "${CMAKE_INSTALL_LIBDIR}"
-=======
 include(GNUInstallDirs)
 # install Python bindings
 install(TARGETS ${HWS_PYTHON_BINDINGS_LIBRARY_NAME}
         LIBRARY DESTINATION "${CMAKE_INSTALL_LIBDIR}"  # all shared lib files
->>>>>>> e1df6329
+)
+
+# install the __init__.py file so Python recognizes the package when installed via pip
+install(FILES "${CMAKE_CURRENT_SOURCE_DIR}/__init__.py"
+        DESTINATION "${CMAKE_INSTALL_LIBDIR}"
 )